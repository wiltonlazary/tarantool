#ifndef TARANTOOL_REPLICATION_RELAY_H_INCLUDED
#define TARANTOOL_REPLICATION_RELAY_H_INCLUDED
/*
 * Copyright 2010-2015, Tarantool AUTHORS, please see AUTHORS file.
 *
 * Redistribution and use in source and binary forms, with or
 * without modification, are permitted provided that the following
 * conditions are met:
 *
 * 1. Redistributions of source code must retain the above
 *    copyright notice, this list of conditions and the
 *    following disclaimer.
 *
 * 2. Redistributions in binary form must reproduce the above
 *    copyright notice, this list of conditions and the following
 *    disclaimer in the documentation and/or other materials
 *    provided with the distribution.
 *
 * THIS SOFTWARE IS PROVIDED BY <COPYRIGHT HOLDER> ``AS IS'' AND
 * ANY EXPRESS OR IMPLIED WARRANTIES, INCLUDING, BUT NOT LIMITED
 * TO, THE IMPLIED WARRANTIES OF MERCHANTABILITY AND FITNESS FOR
 * A PARTICULAR PURPOSE ARE DISCLAIMED. IN NO EVENT SHALL
 * <COPYRIGHT HOLDER> OR CONTRIBUTORS BE LIABLE FOR ANY DIRECT,
 * INDIRECT, INCIDENTAL, SPECIAL, EXEMPLARY, OR CONSEQUENTIAL
 * DAMAGES (INCLUDING, BUT NOT LIMITED TO, PROCUREMENT OF
 * SUBSTITUTE GOODS OR SERVICES; LOSS OF USE, DATA, OR PROFITS; OR
 * BUSINESS INTERRUPTION) HOWEVER CAUSED AND ON ANY THEORY OF
 * LIABILITY, WHETHER IN CONTRACT, STRICT LIABILITY, OR TORT
 * (INCLUDING NEGLIGENCE OR OTHERWISE) ARISING IN ANY WAY OUT OF
 * THE USE OF THIS SOFTWARE, EVEN IF ADVISED OF THE POSSIBILITY OF
 * SUCH DAMAGE.
 */
#include "evio.h"
#include "fiber.h"

struct xrow_header;

/** State of a replication relay. */
struct relay {
	/** The thread in which we relay data to the replica. */
	struct cord cord;
	/** Replica connection */
	struct ev_io io;
	/* Request sync */
	uint64_t sync;
	struct recovery *r;
	ev_tstamp wal_dir_rescan_delay;
};

<<<<<<< HEAD
bool
replication_join(int fd, struct xrow_header *packet,
		 void (*on_join)(const struct tt_uuid *));
=======
/**
 * Send an initial snapshot to the replica,
 * register the replica UUID in _cluster
 * space, end the row with OK packet.
 *
 * @param fd        client connection
 * @param packet    incoming JOIN request
 *                  packet
 * @param server_id server_id of this server
 *                  to send to the replica
 * @param on_join   the hook to invoke when
 *                  the snapshot is sent
 *                  to the replica - it
 *                  registers the replica with
 *                  the cluster.
 */
void
relay_join(int fd, struct xrow_header *packet,
	   uint32_t master_server_id,
	   void (*on_join)(const struct tt_uuid *));
>>>>>>> e7459b7c

/**
 * Subscribe a replica to updates.
 *
 * @return none.
 */
void
<<<<<<< HEAD
replication_subscribe(struct recovery_state *r, int fd,
		struct xrow_header *packet, struct tt_uuid local);
=======
relay_subscribe(int fd, struct xrow_header *packet,
		uint32_t master_server_id,
		struct vclock *master_vclock);
>>>>>>> e7459b7c

void
relay_send(struct relay *relay, struct xrow_header *packet);

#endif /* TARANTOOL_REPLICATION_RELAY_H_INCLUDED */
<|MERGE_RESOLUTION|>--- conflicted
+++ resolved
@@ -47,11 +47,6 @@
 	ev_tstamp wal_dir_rescan_delay;
 };
 
-<<<<<<< HEAD
-bool
-replication_join(int fd, struct xrow_header *packet,
-		 void (*on_join)(const struct tt_uuid *));
-=======
 /**
  * Send an initial snapshot to the replica,
  * register the replica UUID in _cluster
@@ -62,6 +57,8 @@
  *                  packet
  * @param server_id server_id of this server
  *                  to send to the replica
+ * @param server_uuid server_uid of this server
+ * @param bsync     is bsync replication used
  * @param on_join   the hook to invoke when
  *                  the snapshot is sent
  *                  to the replica - it
@@ -70,9 +67,8 @@
  */
 void
 relay_join(int fd, struct xrow_header *packet,
-	   uint32_t master_server_id,
-	   void (*on_join)(const struct tt_uuid *));
->>>>>>> e7459b7c
+	   uint32_t master_server_id, struct tt_uuid *master_server_uuid,
+	   bool bsync, void (*on_join)(const struct tt_uuid *));
 
 /**
  * Subscribe a replica to updates.
@@ -80,14 +76,9 @@
  * @return none.
  */
 void
-<<<<<<< HEAD
-replication_subscribe(struct recovery_state *r, int fd,
-		struct xrow_header *packet, struct tt_uuid local);
-=======
 relay_subscribe(int fd, struct xrow_header *packet,
-		uint32_t master_server_id,
-		struct vclock *master_vclock);
->>>>>>> e7459b7c
+		uint32_t master_server_id, struct tt_uuid *master_server_uuid,
+		struct vclock *master_vclock, bool bsync);
 
 void
 relay_send(struct relay *relay, struct xrow_header *packet);
