/*
 * Copyright 2010-2016, Tarantool AUTHORS, please see AUTHORS file.
 *
 * Redistribution and use in source and binary forms, with or
 * without modification, are permitted provided that the following
 * conditions are met:
 *
 * 1. Redistributions of source code must retain the above
 *    copyright notice, this list of conditions and the
 *    following disclaimer.
 *
 * 2. Redistributions in binary form must reproduce the above
 *    copyright notice, this list of conditions and the following
 *    disclaimer in the documentation and/or other materials
 *    provided with the distribution.
 *
 * THIS SOFTWARE IS PROVIDED BY <COPYRIGHT HOLDER> ``AS IS'' AND
 * ANY EXPRESS OR IMPLIED WARRANTIES, INCLUDING, BUT NOT LIMITED
 * TO, THE IMPLIED WARRANTIES OF MERCHANTABILITY AND FITNESS FOR
 * A PARTICULAR PURPOSE ARE DISCLAIMED. IN NO EVENT SHALL
 * <COPYRIGHT HOLDER> OR CONTRIBUTORS BE LIABLE FOR ANY DIRECT,
 * INDIRECT, INCIDENTAL, SPECIAL, EXEMPLARY, OR CONSEQUENTIAL
 * DAMAGES (INCLUDING, BUT NOT LIMITED TO, PROCUREMENT OF
 * SUBSTITUTE GOODS OR SERVICES; LOSS OF USE, DATA, OR PROFITS; OR
 * BUSINESS INTERRUPTION) HOWEVER CAUSED AND ON ANY THEORY OF
 * LIABILITY, WHETHER IN CONTRACT, STRICT LIABILITY, OR TORT
 * (INCLUDING NEGLIGENCE OR OTHERWISE) ARISING IN ANY WAY OUT OF
 * THE USE OF THIS SOFTWARE, EVEN IF ADVISED OF THE POSSIBILITY OF
 * SUCH DAMAGE.
 */
#include "box/box.h"

#include <say.h>
#include <scoped_guard.h>
#include "iproto.h"
#include "iproto_constants.h"
#include "recovery.h"
#include "wal.h"
#include "relay.h"
#include "applier.h"
#include <rmean.h>
#include "main.h"
#include "tuple.h"
#include "session.h"
#include "func.h"
#include "schema.h"
#include "engine.h"
#include "memtx_engine.h"
#include "memtx_index.h"
#include "sysview_engine.h"
#include "vinyl_engine.h"
#include "space.h"
#include "port.h"
#include "request.h"
#include "txn.h"
#include "user.h"
#include "cfg.h"
#include "iobuf.h"
#include "coio.h"
#include "cluster.h" /* replica */
#include "title.h"
#include "lua/call.h" /* box_lua_call */
#include "iproto_port.h"
#include "xrow.h"
#include "xrow_io.h"
#include "authentication.h"

static char status[64] = "unknown";

static void title(const char *new_status)
{
	strncpy(status, new_status, sizeof status);
	title_set_status(new_status);
	title_update();
}

struct recovery *recovery;

bool box_snapshot_is_in_progress = false;
/**
 * The server is in read-write mode: the local checkpoint
 * and all write ahead logs are processed. For a replica,
 * it also means we've successfully connected to the master
 * and began receiving updates from it.
 */
static bool box_init_done = false;
static bool is_ro = true;

/**
 * box.cfg{} will fail if one or more servers can't be reached
 * within the given period.
 */
static const int REPLICATION_CFG_TIMEOUT = 10; /* seconds */

/* Use the shared instance of xstream for all appliers */
static struct xstream initial_join_stream;
static struct xstream final_join_stream;
static struct xstream subscribe_stream;

static void
box_check_writable(void)
{
	/*
	 * box is only writable if
	 *   box.cfg.read_only == false and
	 *   server id is registered in _cluster table
	 */
	if (is_ro || recovery->server_id == 0)
		tnt_raise(LoggedError, ER_READONLY);
}

static void
box_check_slab_alloc_minimal(ssize_t slab_alloc_minimal)
{

	if (slab_alloc_minimal < 8 || slab_alloc_minimal > 1048280)
	tnt_raise(ClientError, ER_CFG, "slab_alloc_minimal",
		  "specified value is out of bounds");
}

void
process_rw(struct request *request, struct tuple **result)
{
	assert(iproto_type_is_dml(request->type));
	rmean_collect(rmean_box, request->type, 1);
	try {
		struct space *space = space_cache_find(request->space_id);
		struct txn *txn = txn_begin_stmt(space);
		access_check_space(space, PRIV_W);
		struct tuple *tuple;
		switch (request->type) {
		case IPROTO_INSERT:
		case IPROTO_REPLACE:
			tuple = space->handler->executeReplace(txn, space,
							       request);


			break;
		case IPROTO_UPDATE:
			tuple = space->handler->executeUpdate(txn, space,
							      request);
			if (tuple && request->index_id != 0) {
				/*
				 * XXX: this is going to break with
				 * sync replication for cases when
				 * tuple is NULL, since the leader
				 * will be unable to certify such
				 * updates correctly.
				 */
				request_rebind_to_primary_key(request, space,
							      tuple);
			}
			break;
		case IPROTO_DELETE:
			tuple = space->handler->executeDelete(txn, space,
							      request);
			if (tuple && request->index_id != 0) {
				request_rebind_to_primary_key(request, space,
							      tuple);
			}
			break;
		case IPROTO_UPSERT:
			space->handler->executeUpsert(txn, space, request);
			tuple = NULL;
			break;
		default:
			tuple = NULL;
		}
		/*
		 * Pin the tuple locally before the commit,
		 * otherwise it may go away during yield in
		 * when WAL is written in autocommit mode.
		 */
		TupleRefNil ref(tuple);
		txn_commit_stmt(txn, request);
		if (result) {
			if (tuple)
				tuple_bless(tuple);
			*result = tuple;
		}
	} catch (Exception *e) {
		txn_rollback_stmt();
		throw;
	}
}

void
box_set_ro(bool ro)
{
	is_ro = ro;
}

bool
box_is_ro(void)
{
	return is_ro;
}

static inline void
apply_row(struct xstream *stream, struct xrow_header *row)
{
	assert(row->bodycnt == 1); /* always 1 for read */
	(void) stream;
	struct request *request;
	request = region_alloc_object_xc(&fiber()->gc, struct request);
	request_create(request, row->type);
	request_decode_xc(request, (const char *) row->body[0].iov_base,
			  row->body[0].iov_len);
	request->header = row;
	process_rw(request, NULL);
}

struct wal_stream {
	struct xstream base;
	/** How many rows have been recovered so far. */
	size_t rows;
	/** Yield once per 'yield' rows. */
	size_t yield;
};

static void
apply_wal_row(struct xstream *stream, struct xrow_header *row)
{
	apply_row(stream, row);

	struct wal_stream *xstream =
		container_of(stream, struct wal_stream, base);
	/**
	 * Yield once in a while, but not too often,
	 * mostly to allow signal handling to take place.
	 */
	if (++xstream->rows % xstream->yield == 0)
		fiber_sleep(0);
}

static void
wal_stream_create(struct wal_stream *ctx, size_t rows_per_wal)
{
	xstream_create(&ctx->base, apply_wal_row);
	ctx->rows = 0;
	/**
	 * Make the yield logic covered by the functional test
	 * suite, which has a small setting for rows_per_wal.
	 * Each yield can take up to 1ms if there are no events,
	 * so we can't afford many of them during recovery.
	 */
	ctx->yield = (rows_per_wal >> 4)  + 1;
}

static void
apply_initial_join_row(struct xstream *stream, struct xrow_header *row)
{
	if (row->type != IPROTO_INSERT) {
		tnt_raise(ClientError, ER_UNKNOWN_REQUEST_TYPE,
				(uint32_t) row->type);
	}

	(void) stream;
	struct request *request;
	request = region_alloc_object_xc(&fiber()->gc, struct request);
	request_create(request, row->type);
	assert(row->bodycnt == 1); /* always 1 for read */
	request_decode_xc(request, (const char *) row->body[0].iov_base,
			  row->body[0].iov_len);
	request->header = row;
	struct space *space = space_cache_find(request->space_id);
	/* no access checks here - applier always works with admin privs */
	space->handler->applySnapshotRow(space, request);
}

static void
apply_subscribe_row(struct xstream *stream, struct xrow_header *row)
{
	/* Check lsn */
	int64_t current_lsn = vclock_get(&recovery->vclock, row->server_id);
	if (row->lsn <= current_lsn)
		return;
	apply_row(stream, row);
}

/* {{{ configuration bindings */

static void
box_check_logger(const char *logger)
{
	char *error_msg;
	if (logger == NULL)
		return;
	if (say_check_init_str(logger, &error_msg) == -1) {
		auto guard = make_scoped_guard([=]{ free(error_msg); });
		tnt_raise(ClientError, ER_CFG, "logger", error_msg);
	}
}

static void
box_check_uri(const char *source, const char *option_name)
{
	if (source == NULL)
		return;
	struct uri uri;

	/* URI format is [host:]service */
	if (uri_parse(&uri, source) || !uri.service) {
		tnt_raise(ClientError, ER_CFG, option_name,
			  "expected host:service or /unix.socket");
	}
}

static void
box_check_replication_source(void)
{
	int count = cfg_getarr_size("replication_source");
	for (int i = 0; i < count; i++) {
		const char *source = cfg_getarr_elem("replication_source", i);
		box_check_uri(source, "replication_source");
	}
}

static enum wal_mode
box_check_wal_mode(const char *mode_name)
{
	assert(mode_name != NULL); /* checked in Lua */
	int mode = strindex(wal_mode_STRS, mode_name, WAL_MODE_MAX);
	if (mode == WAL_MODE_MAX)
		tnt_raise(ClientError, ER_CFG, "wal_mode", mode_name);
	return (enum wal_mode) mode;
}

static void
box_check_readahead(int readahead)
{
	enum { READAHEAD_MIN = 128, READAHEAD_MAX = 2147483647 };
	if (readahead < (int) READAHEAD_MIN ||
	    readahead > (int) READAHEAD_MAX) {
		tnt_raise(ClientError, ER_CFG, "readahead",
			  "specified value is out of bounds");
	}
}

static int64_t
box_check_rows_per_wal(int64_t rows_per_wal)
{
	/* check rows_per_wal configuration */
	if (rows_per_wal <= 1) {
		tnt_raise(ClientError, ER_CFG, "rows_per_wal",
			  "the value must be greater than one");
	}
	return rows_per_wal;
}

void
box_check_config()
{
	box_check_logger(cfg_gets("logger"));
	box_check_uri(cfg_gets("listen"), "listen");
	box_check_replication_source();
	box_check_readahead(cfg_geti("readahead"));
	box_check_rows_per_wal(cfg_geti64("rows_per_wal"));
	box_check_wal_mode(cfg_gets("wal_mode"));
	box_check_slab_alloc_minimal(cfg_geti64("slab_alloc_minimal"));
}

/*
 * Parse box.cfg.replication_source and create appliers.
 */
static struct applier **
cfg_get_replication_source(int *p_count)
{

	/* Use static buffer for result */
	static struct applier *appliers[VCLOCK_MAX];

	int count = cfg_getarr_size("replication_source");
	if (count >= VCLOCK_MAX) {
		tnt_raise(ClientError, ER_CFG, "replication_source",
				"too many replicas");
	}

	for (int i = 0; i < count; i++) {
		const char *source = cfg_getarr_elem("replication_source", i);
		struct applier *applier = applier_new(source,
						      &initial_join_stream,
						      &final_join_stream,
						      &subscribe_stream);
		if (applier == NULL) {
			/* Delete created appliers */
			while (--i >= 0)
				applier_delete(appliers[i]);
			return NULL;
		}
		appliers[i] = applier; /* link to the list */
	}

	*p_count = count;

	return appliers;
}

/*
 * Sync box.cfg.replication_source with the cluster registry, but
 * don't start appliers.
 */
static void
box_sync_replication_source(double timeout)
{
	int count = 0;
	struct applier **appliers = cfg_get_replication_source(&count);
	if (appliers == NULL)
		diag_raise();

	auto guard = make_scoped_guard([=]{
		for (int i = 0; i < count; i++)
			applier_delete(appliers[i]); /* doesn't affect diag */
	});

	applier_connect_all(appliers, count, timeout);
	cluster_set_appliers(appliers, count);

	guard.is_active = false;
}

void
box_set_replication_source(void)
{
	if (!box_init_done) {
		/*
		 * Do nothing, we're in local hot standby mode, the server
		 * will automatically begin following the replica when local
		 * hot standby mode is finished, see box_init().
		 */
		return;
	}

<<<<<<< HEAD
	/* Try to connect to all replicas within the timeout period */
	box_sync_replication_source(REPLICATION_CFG_TIMEOUT);
	server_foreach(server) {
		if (server->applier != NULL)
			applier_resume(server->applier);
=======
	box_check_replication_source();
	box_sync_replication_source();

	/* Start all replicas from the cluster registry */
	cluster_foreach_applier(applier) {
		if (applier->reader == NULL) {
			applier_start(applier, recovery);
		} else if (applier->state == APPLIER_OFF ||
			   applier->state == APPLIER_STOPPED) {
			/* Re-start faulted replicas */
			applier_stop(applier);
			applier_start(applier, recovery);
		}
>>>>>>> 3de90cf5
	}
}

void
box_set_listen(void)
{
	const char *uri = cfg_gets("listen");
	box_check_uri(uri, "listen");
	iproto_set_listen(uri);
}

<<<<<<< HEAD
extern "C" void
=======
/**
 * Check if (host, port) in box.cfg.listen is equal to (host, port) in uri.
 * Used to determine that an uri from box.cfg.replication_source is
 * actually points to the same address as box.cfg.listen.
 */
static bool
box_cfg_listen_eq(struct uri *what)
{
	const char *listen = cfg_gets("listen");
	if (listen == NULL)
		return false;

	struct uri uri;
	int rc = uri_parse(&uri, listen);
	assert(rc == 0 && uri.service);
	(void) rc;

	return (uri.service_len == what->service_len &&
		uri.host_len == what->host_len &&
		memcmp(uri.service, what->service, uri.service_len) == 0 &&
		memcmp(uri.host, what->host, uri.host_len) == 0);
}

void
box_set_wal_mode(void)
{
	const char *mode_name = cfg_gets("wal_mode");
	enum wal_mode mode = box_check_wal_mode(mode_name);
	if (mode != recovery->wal_mode &&
	    (mode == WAL_FSYNC || recovery->wal_mode == WAL_FSYNC)) {
		tnt_raise(ClientError, ER_CFG, "wal_mode",
			  "cannot switch to/from fsync");
	}
	/**
	 * Really update WAL mode only after we left local hot standby,
	 * since local hot standby expects it to be NONE.
	 */
	if (recovery->writer)
		recovery_update_mode(recovery, mode);
}

void
>>>>>>> 3de90cf5
box_set_log_level(void)
{
	say_set_log_level(cfg_geti("log_level"));
}

void
box_set_io_collect_interval(void)
{
	ev_set_io_collect_interval(loop(), cfg_getd("io_collect_interval"));
}

void
box_set_snap_io_rate_limit(void)
{
	MemtxEngine *memtx = (MemtxEngine *) engine_find("memtx");
	if (memtx)
		memtx->setSnapIoRateLimit(cfg_getd("snap_io_rate_limit"));
}

void
box_set_too_long_threshold(void)
{
	too_long_threshold = cfg_getd("too_long_threshold");
}

void
box_set_readahead(void)
{
	int readahead = cfg_geti("readahead");
	box_check_readahead(readahead);
	iobuf_set_readahead(readahead);
}

<<<<<<< HEAD
=======
void
box_set_panic_on_wal_error(void)
{
	recovery_setup_panic(recovery,
			     cfg_geti("panic_on_snap_error"),
			     cfg_geti("panic_on_wal_error"));
}

>>>>>>> 3de90cf5
/* }}} configuration bindings */

/**
 * Execute a request against a given space id with
 * a variable-argument tuple described in format.
 *
 * @example: you want to insert 5 into space 1:
 * boxk(IPROTO_INSERT, 1, "%u", 5);
 *
 * @note Since this is for internal use, it has
 * no boundary or misuse checks.
 */
static void
boxk(enum iproto_type type, uint32_t space_id, const char *format, ...)
{
	va_list ap;
	struct request *request;
	request = region_alloc_object_xc(&fiber()->gc, struct request);
	request_create(request, type);
	request->space_id = space_id;
	char buf[128];
	char *data = buf;
	data = mp_encode_array(data, strlen(format)/2);
	va_start(ap, format);
	while (*format) {
		switch (*format++) {
		case 'u':
			data = mp_encode_uint(data, va_arg(ap, unsigned));
			break;
		case 's':
		{
			char *arg = va_arg(ap, char *);
			data = mp_encode_str(data, arg, strlen(arg));
			break;
		}
		default:
			break;
		}
	}
	va_end(ap);
	assert(data <= buf + sizeof(buf));
	switch (type) {
	case IPROTO_INSERT:
	case IPROTO_REPLACE:
		request->tuple = buf;
		request->tuple_end = data;
		break;
	case IPROTO_DELETE:
		request->key = buf;
		request->key_end = data;
		break;
	default:
		unreachable();
	}
	process_rw(request, NULL);
}

int
box_return_tuple(box_function_ctx_t *ctx, box_tuple_t *tuple)
{
	try {
		port_add_tuple(ctx->port, tuple);
		return 0;
	} catch (Exception *e) {
		return -1;
	}
}

/* schema_find_id()-like method using only public API */
uint32_t
box_space_id_by_name(const char *name, uint32_t len)
{
	char buf[1 + 5 + BOX_NAME_MAX + 5];
	if (len > BOX_NAME_MAX)
		return BOX_ID_NIL;

	char *p = buf;
	p = mp_encode_array(p, 1);
	p = mp_encode_str(p, name, len);
	assert(p < buf + sizeof(buf));

	/* NOTE: error and missing key cases are indistinguishable */
	box_tuple_t *tuple;
	if (box_index_get(BOX_VSPACE_ID, 2, buf, p, &tuple) != 0)
		return BOX_ID_NIL;
	if (tuple == NULL)
		return BOX_ID_NIL;
	return box_tuple_field_u32(tuple, 0, BOX_ID_NIL);
}

uint32_t
box_index_id_by_name(uint32_t space_id, const char *name, uint32_t len)
{
	char buf[1 + 5 + BOX_NAME_MAX + 5];
	if (len > BOX_NAME_MAX)
		return BOX_ID_NIL;

	char *p = buf;
	p = mp_encode_array(p, 2);
	p = mp_encode_uint(p, space_id);
	p = mp_encode_str(p, name, len);
	assert(p < buf + sizeof(buf));

	/* NOTE: error and missing key cases are indistinguishable */
	box_tuple_t *tuple;
	if (box_index_get(BOX_VINDEX_ID, 2, buf, p, &tuple) != 0)
		return BOX_ID_NIL;
	if (tuple == NULL)
		return BOX_ID_NIL;
	return box_tuple_field_u32(tuple, 1, BOX_ID_NIL);
}
/** \endcond public */

int
box_process1(struct request *request, box_tuple_t **result)
{
	try {
		box_check_writable();
		process_rw(request, result);
		return 0;
	} catch (Exception *e) {
		return -1;
	}
}

int
box_select(struct port *port, uint32_t space_id, uint32_t index_id,
	   int iterator, uint32_t offset, uint32_t limit,
	   const char *key, const char *key_end)
{
	rmean_collect(rmean_box, IPROTO_SELECT, 1);

	try {
		struct space *space = space_cache_find(space_id);
		access_check_space(space, PRIV_R);
		struct txn *txn = txn_begin_ro_stmt(space);
		space->handler->executeSelect(txn, space, index_id, iterator,
					      offset, limit, key, key_end, port);
		txn_commit_ro_stmt(txn);
		return 0;
	} catch (Exception *e) {
		txn_rollback_stmt();
		/* will be hanled by box.error() in Lua */
		return -1;
	}
}

int
box_insert(uint32_t space_id, const char *tuple, const char *tuple_end,
	   box_tuple_t **result)
{
	mp_tuple_assert(tuple, tuple_end);
	struct request *request;
	request = region_alloc_object_xc(&fiber()->gc, struct request);
	request_create(request, IPROTO_INSERT);
	request->space_id = space_id;
	request->tuple = tuple;
	request->tuple_end = tuple_end;
	return box_process1(request, result);
}

int
box_replace(uint32_t space_id, const char *tuple, const char *tuple_end,
	    box_tuple_t **result)
{
	mp_tuple_assert(tuple, tuple_end);
	struct request *request;
	request = region_alloc_object_xc(&fiber()->gc, struct request);
	request_create(request, IPROTO_REPLACE);
	request->space_id = space_id;
	request->tuple = tuple;
	request->tuple_end = tuple_end;
	return box_process1(request, result);
}

int
box_delete(uint32_t space_id, uint32_t index_id, const char *key,
	   const char *key_end, box_tuple_t **result)
{
	mp_tuple_assert(key, key_end);
	struct request *request;
	request = region_alloc_object_xc(&fiber()->gc, struct request);
	request_create(request, IPROTO_DELETE);
	request->space_id = space_id;
	request->index_id = index_id;
	request->key = key;
	request->key_end = key_end;
	return box_process1(request, result);
}

int
box_update(uint32_t space_id, uint32_t index_id, const char *key,
	   const char *key_end, const char *ops, const char *ops_end,
	   int index_base, box_tuple_t **result)
{
	mp_tuple_assert(key, key_end);
	mp_tuple_assert(ops, ops_end);
	struct request *request;
	request = region_alloc_object_xc(&fiber()->gc, struct request);
	request_create(request, IPROTO_UPDATE);
	request->space_id = space_id;
	request->index_id = index_id;
	request->key = key;
	request->key_end = key_end;
	request->index_base = index_base;
	/** Legacy: in case of update, ops are passed in in request tuple */
	request->tuple = ops;
	request->tuple_end = ops_end;
	return box_process1(request, result);
}

int
box_upsert(uint32_t space_id, uint32_t index_id, const char *tuple,
	   const char *tuple_end, const char *ops, const char *ops_end,
	   int index_base, box_tuple_t **result)
{
	mp_tuple_assert(ops, ops_end);
	mp_tuple_assert(tuple, tuple_end);
	struct request *request;
	request = region_alloc_object_xc(&fiber()->gc, struct request);
	request_create(request, IPROTO_UPSERT);
	request->space_id = space_id;
	request->index_id = index_id;
	request->ops = ops;
	request->ops_end = ops_end;
	request->tuple = tuple;
	request->tuple_end = tuple_end;
	request->index_base = index_base;
	return box_process1(request, result);
}

static void
space_truncate(struct space *space)
{
	if (!space_index(space, 0)) {
		/* empty space without indexes, nothing to truncate */
		return;
	}

	char key_buf[20];
	char *key_buf_end;
	key_buf_end = mp_encode_uint(key_buf, space_id(space));
	assert(key_buf_end <= key_buf + sizeof(key_buf));

	/* BOX_INDEX_ID is id of _index space, we need 0 index of that space */
	struct space *space_index = space_cache_find(BOX_INDEX_ID);
	Index *index = index_find(space_index, 0);
	struct iterator *it = index->allocIterator();
	auto guard_it_free = make_scoped_guard([=]{
		it->free(it);
	});
	index->initIterator(it, ITER_EQ, key_buf, 1);
	int index_count = 0;
	struct tuple *indexes[BOX_INDEX_MAX]; /* max count of idexes*/
	struct tuple *tuple;

	/* select all indexes of given space */
	auto guard_indexes_unref = make_scoped_guard([=]{
		for (int i = 0; i < index_count; i++)
			tuple_unref(indexes[i]);
	});
	while ((tuple = it->next(it)) != NULL) {
		tuple_ref(tuple);
		indexes[index_count++] = tuple;
	}
	assert(index_count <= BOX_INDEX_MAX);

	/* box_delete() invalidates space pointer */
	uint32_t x_space_id = space_id(space);
	space = NULL;

	/* drop all selected indexes */
	for (int i = index_count - 1; i >= 0; --i) {
		uint32_t index_id = tuple_field_u32(indexes[i], 1);
		key_buf_end = mp_encode_array(key_buf, 2);
		key_buf_end = mp_encode_uint(key_buf_end, x_space_id);
		key_buf_end = mp_encode_uint(key_buf_end, index_id);
		assert(key_buf_end <= key_buf + sizeof(key_buf));
		if (box_delete(BOX_INDEX_ID, 0, key_buf, key_buf_end, NULL))
			diag_raise();
	}

	/* create all indexes again, now they are empty */
	for (int i = 0; i < index_count; i++) {
		tuple = indexes[i];
		if (box_insert(BOX_INDEX_ID, tuple->data,
			       tuple->data + tuple->bsize, NULL)) {
			diag_raise();
		}
	}
}

int
box_truncate(uint32_t space_id)
{
	try {
		struct space *space = space_cache_find(space_id);
		space_truncate(space);
		return 0;
	} catch (Exception *exc) {
		return -1;
	}
}

static inline void
box_register_server(uint32_t id, const struct tt_uuid *uuid)
{
	boxk(IPROTO_INSERT, BOX_CLUSTER_ID, "%u%s",
	     (unsigned) id, tt_uuid_str(uuid));
	assert(server_by_uuid(uuid) != NULL);
}

/**
 * @brief Called when recovery/replication wants to add a new server
 * to cluster.
 * server_set_id() is called as a commit trigger on cluster
 * space and actually adds the server to the cluster.
 * @param server_uuid
 */
static void
box_on_cluster_join(const tt_uuid *server_uuid)
{
	box_check_writable();
	struct server *server = server_by_uuid(server_uuid);
	if (server != NULL)
		return; /* nothing to do - already registered */

	/** Find the largest existing server id. */
	struct space *space = space_cache_find(BOX_CLUSTER_ID);
	class MemtxIndex *index = index_find_system(space, 0);
	struct iterator *it = index->position();
	index->initIterator(it, ITER_ALL, NULL, 0);
	struct tuple *tuple;
	/** Assign a new server id. */
	uint32_t server_id = 1;
	while ((tuple = it->next(it))) {
		if (tuple_field_u32(tuple, 0) != server_id)
			break;
		server_id++;
	}
	box_register_server(server_id, server_uuid);
}

static inline struct func *
access_check_func(const char *name, uint32_t name_len)
{
	struct func *func = func_by_name(name, name_len);
	struct credentials *credentials = current_user();
	/*
	 * If the user has universal access, don't bother with checks.
	 * No special check for ADMIN user is necessary
	 * since ADMIN has universal access.
	 */
	if ((credentials->universal_access & PRIV_ALL) == PRIV_ALL)
		return func;
	uint8_t access = PRIV_X & ~credentials->universal_access;
	if (func == NULL || (func->def.uid != credentials->uid &&
	     access & ~func->access[credentials->auth_token].effective)) {
		/* Access violation, report error. */
		char name_buf[BOX_NAME_MAX + 1];
		snprintf(name_buf, sizeof(name_buf), "%.*s", name_len, name);
		struct user *user = user_find_xc(credentials->uid);
		tnt_raise(ClientError, ER_FUNCTION_ACCESS_DENIED,
			  priv_name(access), user->def.name, name_buf);
	}

	return func;
}

int
func_call(struct func *func, struct request *request, struct obuf *out)
{
	assert(func != NULL && func->def.language == FUNC_LANGUAGE_C);
	if (func->func == NULL)
		func_load(func);

	/* Create a call context */
	struct port port;
	port_create(&port);
	box_function_ctx_t ctx = { request, &port };

	/* Clear all previous errors */
	diag_clear(&fiber()->diag);
	assert(!in_txn()); /* transaction is not started */
	/* Call function from the shared library */
	int rc = func->func(&ctx, request->tuple, request->tuple_end);
	if (rc != 0) {
		if (diag_last_error(&fiber()->diag) == NULL) {
			/* Stored procedure forget to set diag  */
			diag_set(ClientError, ER_PROC_C, "unknown error");
		}
		goto error;
	}

	/* Push results to obuf */
	struct obuf_svp svp;
	if (iproto_prepare_select(out, &svp) != 0)
		goto error;

	if (request->type == IPROTO_CALL_16) {
		/* Tarantool < 1.7.1 compatibility */
		for (struct port_entry *entry = port.first;
		     entry != NULL; entry = entry->next) {
			if (tuple_to_obuf(entry->tuple, out) != 0) {
				obuf_rollback_to_svp(out, &svp);
				goto error;
			}
		}
		iproto_reply_select(out, &svp, request->header->sync, port.size);
	} else {
		assert(request->type == IPROTO_CALL);
		char *size_buf = (char *)
			obuf_alloc(out, mp_sizeof_array(port.size));
		if (size_buf == NULL)
			goto error;
		mp_encode_array(size_buf, port.size);
		for (struct port_entry *entry = port.first;
		     entry != NULL; entry = entry->next) {
			if (tuple_to_obuf(entry->tuple, out) != 0) {
				obuf_rollback_to_svp(out, &svp);
				goto error;
			}
		}
		iproto_reply_select(out, &svp, request->header->sync, 1);
	}

	port_destroy(&port);

	return 0;

error:
	port_destroy(&port);
	txn_rollback();
	return -1;
}

void
box_process_call(struct request *request, struct obuf *out)
{
	/**
	 * Find the function definition and check access.
	 */
	const char *name = request->key;
	uint32_t name_len = mp_decode_strl(&name);
	struct func *func = access_check_func(name, name_len);
	/*
	 * Sic: func == NULL means that perhaps the user has a global
	 * "EXECUTE" privilege, so no specific grant to a function.
	 */

	/**
	 * Change the current user id if the function is
	 * a set-definer-uid one. If the function is not
	 * defined, it's obviously not a setuid one.
	 */
	struct credentials *orig_credentials = NULL;
	if (func && func->def.setuid) {
		orig_credentials = current_user();
		/* Remember and change the current user id. */
		if (func->owner_credentials.auth_token >= BOX_USER_MAX) {
			/*
			 * Fill the cache upon first access, since
			 * when func is created, no user may
			 * be around to fill it (recovery of
			 * system spaces from a snapshot).
			 */
			struct user *owner = user_find_xc(func->def.uid);
			credentials_init(&func->owner_credentials, owner);
		}
		fiber_set_user(fiber(), &func->owner_credentials);
	}

	int rc;
	if (func && func->def.language == FUNC_LANGUAGE_C) {
		rc = func_call(func, request, out);
	} else {
		rc = box_lua_call(request, out);
	}
	/* Restore the original user */
	if (orig_credentials)
		fiber_set_user(fiber(), orig_credentials);

	if (rc != 0) {
		txn_rollback();
		diag_raise();
	}

	if (in_txn()) {
		/* The procedure forgot to call box.commit() */
		say_warn("a transaction is active at return from '%.*s'",
			name_len, name);
		txn_rollback();
	}
}

void
box_process_eval(struct request *request, struct obuf *out)
{
	/* Check permissions */
	access_check_universe(PRIV_X);
	if (box_lua_eval(request, out) != 0) {
		txn_rollback();
		diag_raise();
	}

	if (in_txn()) {
		/* The procedure forgot to call box.commit() */
		const char *expr = request->key;
		uint32_t expr_len = mp_decode_strl(&expr);
		say_warn("a transaction is active at return from EVAL '%.*s'",
			expr_len, expr);
		txn_rollback();
	}
}

void
box_process_auth(struct request *request, struct obuf *out)
{
	assert(request->type == IPROTO_AUTH);

	/* Check that bootstrap has been finished */
	if (!box_init_done)
		tnt_raise(ClientError, ER_LOADING);

	const char *user = request->key;
	uint32_t len = mp_decode_strl(&user);
	authenticate(user, len, request->tuple, request->tuple_end);
	assert(request->header != NULL);
	iproto_reply_ok(out, request->header->sync);
}

void
box_process_join(struct ev_io *io, struct xrow_header *header)
{
	/*
	 * Tarantool 1.7 JOIN protocol diagram (gh-1113)
	 * =============================================
	 *
	 * Replica => Master
	 *
	 * => JOIN { SERVER_UUID: replica_uuid }
	 * <= OK { VCLOCK: start_vclock }
	 *    Replica has enough permissions and master is ready for JOIN.
	 *     - start_vclock - vclock of the latest master's checkpoint.
	 *
	 * <= INSERT
	 *    ...
	 *    Initial data: a stream of engine-specifc rows, e.g. snapshot
	 *    rows for memtx or dirty cursor data for Vinyl. Engine can
	 *    use SERVER_ID, LSN and other fields for internal purposes.
	 *    ...
	 * <= INSERT
	 * <= OK { VCLOCK: stop_vclock } - end of initial JOIN stage.
	 *     - `stop_vclock` - master's vclock after initial stage.
	 *
	 * <= INSERT/REPLACE/UPDATE/UPSERT/DELETE { SERVER_ID, LSN }
	 *    ...
	 *    Final data: a stream of WAL rows from `start_vclock` to
	 *    `stop_vclock`, inclusive. SERVER_ID and LSN fields are
	 *    original values from WAL and master-master replication.
	 *    ...
	 * <= INSERT/REPLACE/UPDATE/UPSERT/DELETE { SERVER_ID, LSN }
	 * <= OK { VCLOCK: current_vclock } - end of final JOIN stage.
	 *      - `current_vclock` - master's vclock after final stage.
	 *
	 * All packets must have the same SYNC value as initial JOIN request.
	 * Master can send ERROR at any time. Replica doesn't confirm rows
	 * by OKs. Either initial or final stream includes:
	 *  - Cluster UUID in _schema space
	 *  - Registration of master in _cluster space
	 *  - Registration of the new replica in _cluster space
	 */

	assert(header->type == IPROTO_JOIN);

	/* Decode JOIN request */
	struct tt_uuid server_uuid = uuid_nil;
	xrow_decode_join(header, &server_uuid);

	/* Check that bootstrap has been finished */
	if (!box_init_done)
		tnt_raise(ClientError, ER_LOADING);

	/* Forbid connection to itself */
	if (tt_uuid_is_equal(&server_uuid, &SERVER_UUID))
		tnt_raise(ClientError, ER_CONNECTION_TO_SELF);

	/* Check permissions */
	access_check_universe(PRIV_R);
	access_check_space(space_cache_find(BOX_CLUSTER_ID), PRIV_W);

	/* Check that we actually can register a new replica */
	box_check_writable();

	/* Forbid replication with disabled WAL */
	if (wal == NULL) {
		tnt_raise(ClientError, ER_UNSUPPORTED, "Replication",
			  "wal_mode = 'none'");
	}

	/* Remember start vclock. */
	struct vclock start_vclock;
	recovery_last_checkpoint(&start_vclock);

	/* Respond to JOIN request with start_vclock. */
	struct xrow_header row;
	xrow_encode_vclock(&row, &start_vclock);
	row.sync = header->sync;
	coio_write_xrow(io, &row);

	/*
	 * Initial stream: feed replica with dirty data from engines.
	 */
	relay_initial_join(io->fd, header->sync);
	say_info("initial data sent.");

	/**
	 * Call the server-side hook which stores the replica uuid
	 * in _cluster space after sending the last row but before
	 * sending OK - if the hook fails, the error reaches the
	 * client.
	 */
	box_on_cluster_join(&server_uuid);

	/* Remember master's vclock after the last request */
	struct vclock stop_vclock;
	wal_checkpoint(wal, &stop_vclock, false);

	/* Send end of initial stage data marker */
	xrow_encode_vclock(&row, &stop_vclock);
	row.sync = header->sync;
	coio_write_xrow(io, &row);

	/*
	 * Final stage: feed replica with WALs in range
	 * (start_vclock, stop_vclock).
	 */
	relay_final_join(io->fd, header->sync, &start_vclock, &stop_vclock);
	say_info("final data sent.");

	/* Send end of WAL stream marker */
	struct vclock current_vclock;
	wal_checkpoint(wal, &current_vclock, false);
	xrow_encode_vclock(&row, &current_vclock);
	row.sync = header->sync;
	coio_write_xrow(io, &row);
}

void
box_process_subscribe(struct ev_io *io, struct xrow_header *header)
{
	assert(header->type == IPROTO_SUBSCRIBE);

	/* Check that bootstrap has been finished */
	if (!box_init_done)
		tnt_raise(ClientError, ER_LOADING);

	struct tt_uuid cluster_uuid = uuid_nil, replica_uuid = uuid_nil;
	struct vclock replica_clock;
	vclock_create(&replica_clock);
	xrow_decode_subscribe(header, &cluster_uuid, &replica_uuid,
			      &replica_clock);

	/* Forbid connection to itself */
	if (tt_uuid_is_equal(&replica_uuid, &SERVER_UUID))
		tnt_raise(ClientError, ER_CONNECTION_TO_SELF);

	/* Check permissions */
	access_check_universe(PRIV_R);

	/**
	 * Check that the given UUID matches the UUID of the
	 * cluster this server belongs to. Used to handshake
	 * replica connect, and refuse a connection from a replica
	 * which belongs to a different cluster.
	 */
	if (!tt_uuid_is_equal(&cluster_uuid, &CLUSTER_UUID)) {
		tnt_raise(ClientError, ER_CLUSTER_ID_MISMATCH,
			  tt_uuid_str(&cluster_uuid),
			  tt_uuid_str(&CLUSTER_UUID));
	}

	/* Check server uuid */
	struct server *server = server_by_uuid(&replica_uuid);
	if (server == NULL || server->id == SERVER_ID_NIL) {
		tnt_raise(ClientError, ER_UNKNOWN_SERVER,
			  tt_uuid_str(&replica_uuid));
	}

	/* Forbid replication with disabled WAL */
	if (wal == NULL) {
		tnt_raise(ClientError, ER_UNSUPPORTED, "Replication",
			  "wal_mode = 'none'");
	}

	/*
	 * Send a response to SUBSCRIBE request, tell
	 * the replica how many rows we have in stock for it,
	 * and identify ourselves with our own server id.
	 */
	struct xrow_header row;
	struct vclock current_vclock;
	wal_checkpoint(wal, &current_vclock, true);
	xrow_encode_vclock(&row, &current_vclock);
	/*
	 * Identify the message with the server id of this
	 * server, this is the only way for a replica to find
	 * out the id of the server it has connected to.
	 */
	row.server_id = recovery->server_id;
	row.sync = header->sync;
	coio_write_xrow(io, &row);

	/*
	 * Process SUBSCRIBE request via replication relay
	 * Send current recovery vector clock as a marker
	 * of the "current" state of the master. When
	 * replica fetches rows up to this position,
	 * it enters read-write mode.
	 *
	 * @todo: this is not implemented, this is imperfect, and
	 * this is buggy in case there is rollback followed by
	 * a stall in updates (in this case replica may hang
	 * indefinitely).
	 */
	relay_subscribe(io->fd, header->sync, server, &replica_clock);
}

/** Insert a new cluster into _schema */
static void
box_set_cluster_uuid()
{
	tt_uuid uu;
	/* Generate a new cluster UUID */
	tt_uuid_create(&uu);
	/* Save cluster UUID in _schema */
	boxk(IPROTO_REPLACE, BOX_SCHEMA_ID, "%s%s", "cluster",
	     tt_uuid_str(&uu));
}

void
box_free(void)
{
	if (recovery) {
		recovery_exit(recovery);
		recovery = NULL;
		if (wal)
			wal_writer_stop();
	}
	/*
	 * See gh-584 "box_free() is called even if box is not
	 * initialized
	 */
	if (box_init_done) {
#if 0
		session_free();
		cluster_free();
		user_cache_free();
		schema_free();
		tuple_free();
		port_free();
#endif
		engine_shutdown();
	}
}

static void
engine_init()
{
	/*
	 * Sic: order is important here, since
	 * memtx must be the first to participate
	 * in snapshotting (in enigne_foreach order),
	 * so it must be registered first.
	 */
	MemtxEngine *memtx = new MemtxEngine(cfg_gets("snap_dir"),
					     cfg_geti("panic_on_snap_error"),
					     cfg_geti("panic_on_wal_error"));
	engine_register(memtx);

	SysviewEngine *sysview = new SysviewEngine();
	engine_register(sysview);

	VinylEngine *vinyl = new VinylEngine();
	vinyl->init();
	engine_register(vinyl);
}

/**
 * Initialize the first server of a new cluster
 */
static void
bootstrap_master(void)
{
	engine_bootstrap();

	uint32_t server_id = 1;

	/* Unregister local server if it was registered by bootstrap.bin */
	assert(recovery->server_id == 0);
	boxk(IPROTO_DELETE, BOX_CLUSTER_ID, "%u", 1);

	/* Register local server */
	box_register_server(server_id, &SERVER_UUID);
	assert(recovery->server_id == 1);

	/* Register other cluster members */
	server_foreach(server) {
		if (tt_uuid_is_equal(&server->uuid, &SERVER_UUID))
			continue;
		assert(server->applier != NULL);
		box_register_server(++server_id, &server->uuid);
		assert(server->id == server_id);
	}

	/* Generate UUID of a new cluster */
	box_set_cluster_uuid();
}

/**
 * Bootstrap from the remote master
 * \pre  master->applier->state == APPLIER_CONNECTED
 * \post master->applier->state == APPLIER_CONNECTED
 *
 * @param[out] start_vclock  the vector time of the master
 *                           at the moment of replica bootstrap
 */
static void
bootstrap_from_master(struct server *master, struct vclock *start_vclock)
{
	struct applier *applier = master->applier;
	assert(applier != NULL);
	assert(applier->state == APPLIER_CONNECTED);

	say_info("bootstraping replica from %s",
		 sio_strfaddr(&applier->addr, applier->addr_len));

	/*
	 * Send JOIN request to master
	 * See box_process_join().
	 */

	assert(!tt_uuid_is_nil(&SERVER_UUID));
	applier_resume_to_state(applier, APPLIER_INITIAL_JOIN, TIMEOUT_INFINITY);

	/*
	 * Process initial data (snapshot or dirty disk data).
	 */
	engine_begin_initial_recovery(NULL);

	applier_resume_to_state(applier, APPLIER_FINAL_JOIN, TIMEOUT_INFINITY);

	/*
	 * Process final data (WALs).
	 */
	engine_begin_final_recovery();

	applier_resume_to_state(applier, APPLIER_JOINED, TIMEOUT_INFINITY);

	/* Start server vclock using master's vclock */
	vclock_copy(start_vclock, &applier->vclock);

	/* Finalize the new replica */
	engine_end_recovery();

	/* Switch applier to initial state */
	applier_resume_to_state(applier, APPLIER_CONNECTED, TIMEOUT_INFINITY);
	assert(applier->state == APPLIER_CONNECTED);
}

/**
 * Bootstrap a new server either as the first master in a
 * replica set or as a replica of an existing master.
 *
 * @param[out] start_vclock  the start vector time of the new server
 */
static void
bootstrap(struct vclock *start_vclock)
{
	/* Use the first replica by URI as a bootstrap leader */
	struct server *master = server_first();
	assert(master == NULL || master->applier != NULL);

	if (master != NULL && !tt_uuid_is_equal(&master->uuid, &SERVER_UUID)) {
		bootstrap_from_master(master, start_vclock);
	} else {
		bootstrap_master();
		vclock_create(start_vclock);
	}
	if (engine_begin_checkpoint() ||
	    engine_commit_checkpoint(start_vclock))
		panic("failed to save a snapshot");
}

static inline void
box_init(void)
{
	tuple_init(cfg_getd("slab_alloc_arena"),
		   cfg_geti("slab_alloc_minimal"),
		   cfg_geti("slab_alloc_maximal"),
		   cfg_getd("slab_alloc_factor"));

	rmean_box = rmean_new(iproto_type_strs, IPROTO_TYPE_STAT_MAX);
	rmean_error = rmean_new(rmean_error_strings, RMEAN_ERROR_LAST);

	engine_init();

	schema_init();
	user_cache_init();
	/*
	 * The order is important: to initialize sessions,
	 * we need to access the admin user, which is used
	 * as a default session user when running triggers.
	 */
	session_init();

	cluster_init();

	title("loading");

	box_set_too_long_threshold();
	struct wal_stream wal_stream;
	wal_stream_create(&wal_stream, cfg_geti64("rows_per_wal"));
	xstream_create(&initial_join_stream, apply_initial_join_row);
	xstream_create(&final_join_stream, apply_row);
	xstream_create(&subscribe_stream, apply_subscribe_row);

	struct vclock checkpoint_vclock;
	int64_t lsn = recovery_last_checkpoint(&checkpoint_vclock);
	if (lsn != -1) {
		recovery = recovery_new(cfg_gets("wal_dir"),
					cfg_geti("panic_on_wal_error"),
					&checkpoint_vclock);
		engine_begin_initial_recovery(&checkpoint_vclock);
		MemtxEngine *memtx = (MemtxEngine *) engine_find("memtx");
		/**
		 * We explicitly request memtx to recover its
		 * snapshot as a separate phase since it contains
		 * data for system spaces, and triggers on
		 * recovery of system spaces issue DDL events in
		 * other engines.
		 */
		memtx->recoverSnapshot();

		/* Replace server vclock using the data from snapshot */
		vclock_copy(&recovery->vclock, &checkpoint_vclock);
		engine_begin_final_recovery();
		title("orphan");
		recovery_follow_local(recovery, &wal_stream.base, "hot_standby",
				      cfg_getd("wal_dir_rescan_delay"));
		title("hot_standby");

		/* Start network */
		assert(!tt_uuid_is_nil(&SERVER_UUID));
		port_init();
		iproto_init();
		box_set_listen();
		recovery_finalize(recovery, &wal_stream.base);

		/* Wait cluster to start up */
		box_sync_replication_source(TIMEOUT_INFINITY);

		engine_end_recovery();
	} else {
		/* TODO: don't create recovery for this case */
		vclock_create(&checkpoint_vclock);
		recovery = recovery_new(cfg_gets("wal_dir"),
					cfg_geti("panic_on_wal_error"),
					&checkpoint_vclock);

		/* Start network */
		tt_uuid_create(&SERVER_UUID);
		port_init();
		iproto_init();
		box_set_listen();

		/* Wait cluster to start up */
		box_sync_replication_source(TIMEOUT_INFINITY);

		/* Bootstrap a new server */
		bootstrap(&recovery->vclock);
	}
	fiber_gc();

	int64_t rows_per_wal = box_check_rows_per_wal(cfg_geti64("rows_per_wal"));
	enum wal_mode wal_mode = box_check_wal_mode(cfg_gets("wal_mode"));
	if (wal_mode != WAL_NONE) {
		wal_writer_start(wal_mode, cfg_gets("wal_dir"), &SERVER_UUID,
				 &recovery->vclock, rows_per_wal);
	}

	rmean_cleanup(rmean_box);

	/* Follow replica */
	server_foreach(server) {
		if (server->applier != NULL)
			applier_resume(server->applier);
	}

	/* Enter read-write mode. */
	cluster_wait_for_id();

	title("running");
	say_info("ready to accept requests");

	fiber_gc();
	box_init_done = true;
}

void
box_load_cfg()
{
	try {
		box_init();
	} catch (Exception *e) {
		e->log();
		panic("can't initialize storage: %s", e->get_errmsg());
	}
}

/**
 * box.coredump() forks to save a core. The entire
 * server forks in box.cfg{} if background=true.
 */
void
box_atfork()
{
	wal_atfork();
}

int
box_snapshot()
{
	/* Signal arrived before box.cfg{} */
	if (! box_init_done)
		return 0;
	int rc = 0;
	if (box_snapshot_is_in_progress) {
		diag_set(ClientError, ER_SNAPSHOT_IN_PROGRESS);
		return -1;
	}
	box_snapshot_is_in_progress = true;
	/* create snapshot file */
	latch_lock(&schema_lock);
	if ((rc = engine_begin_checkpoint()))
		goto end;

	struct vclock vclock;
	if (wal == NULL) {
		vclock_copy(&vclock, &recovery->vclock);
	} else {
		wal_checkpoint(wal, &vclock, true);
	}
	rc = engine_commit_checkpoint(&vclock);
end:
	if (rc)
		engine_abort_checkpoint();
	latch_unlock(&schema_lock);
	box_snapshot_is_in_progress = false;
	return rc;
}

const char *
box_status(void)
{
    return status;
}<|MERGE_RESOLUTION|>--- conflicted
+++ resolved
@@ -431,27 +431,12 @@
 		return;
 	}
 
-<<<<<<< HEAD
+	box_check_replication_source();
 	/* Try to connect to all replicas within the timeout period */
 	box_sync_replication_source(REPLICATION_CFG_TIMEOUT);
 	server_foreach(server) {
 		if (server->applier != NULL)
 			applier_resume(server->applier);
-=======
-	box_check_replication_source();
-	box_sync_replication_source();
-
-	/* Start all replicas from the cluster registry */
-	cluster_foreach_applier(applier) {
-		if (applier->reader == NULL) {
-			applier_start(applier, recovery);
-		} else if (applier->state == APPLIER_OFF ||
-			   applier->state == APPLIER_STOPPED) {
-			/* Re-start faulted replicas */
-			applier_stop(applier);
-			applier_start(applier, recovery);
-		}
->>>>>>> 3de90cf5
 	}
 }
 
@@ -463,52 +448,7 @@
 	iproto_set_listen(uri);
 }
 
-<<<<<<< HEAD
-extern "C" void
-=======
-/**
- * Check if (host, port) in box.cfg.listen is equal to (host, port) in uri.
- * Used to determine that an uri from box.cfg.replication_source is
- * actually points to the same address as box.cfg.listen.
- */
-static bool
-box_cfg_listen_eq(struct uri *what)
-{
-	const char *listen = cfg_gets("listen");
-	if (listen == NULL)
-		return false;
-
-	struct uri uri;
-	int rc = uri_parse(&uri, listen);
-	assert(rc == 0 && uri.service);
-	(void) rc;
-
-	return (uri.service_len == what->service_len &&
-		uri.host_len == what->host_len &&
-		memcmp(uri.service, what->service, uri.service_len) == 0 &&
-		memcmp(uri.host, what->host, uri.host_len) == 0);
-}
-
-void
-box_set_wal_mode(void)
-{
-	const char *mode_name = cfg_gets("wal_mode");
-	enum wal_mode mode = box_check_wal_mode(mode_name);
-	if (mode != recovery->wal_mode &&
-	    (mode == WAL_FSYNC || recovery->wal_mode == WAL_FSYNC)) {
-		tnt_raise(ClientError, ER_CFG, "wal_mode",
-			  "cannot switch to/from fsync");
-	}
-	/**
-	 * Really update WAL mode only after we left local hot standby,
-	 * since local hot standby expects it to be NONE.
-	 */
-	if (recovery->writer)
-		recovery_update_mode(recovery, mode);
-}
-
-void
->>>>>>> 3de90cf5
+void
 box_set_log_level(void)
 {
 	say_set_log_level(cfg_geti("log_level"));
@@ -542,17 +482,6 @@
 	iobuf_set_readahead(readahead);
 }
 
-<<<<<<< HEAD
-=======
-void
-box_set_panic_on_wal_error(void)
-{
-	recovery_setup_panic(recovery,
-			     cfg_geti("panic_on_snap_error"),
-			     cfg_geti("panic_on_wal_error"));
-}
-
->>>>>>> 3de90cf5
 /* }}} configuration bindings */
 
 /**
