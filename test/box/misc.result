--- conflicted
+++ resolved
@@ -22,11 +22,7 @@
   - error
   - index
   - info
-<<<<<<< HEAD
-  - raise
   - rollback
-=======
->>>>>>> 4cc03606
   - schema
   - slab
   - snapshot
@@ -44,17 +40,9 @@
 --# start server default
 box.error({code = 123, reason = 'test'})
 ---
-- error: 'box.raise(): unknown error code'
-...
-<<<<<<< HEAD
-box.raise(0, 'the other test')
----
-- error: the other test
-...
-box.raise(12, 345)
-=======
+- error: test
+...
 box.error(box.error.ILLEGAL_PARAMS, "bla bla")
->>>>>>> 4cc03606
 ---
 - error: Illegal parameters, bla bla
 ...
