--- conflicted
+++ resolved
@@ -376,7 +376,6 @@
 ---
 - string
 ...
-<<<<<<< HEAD
 sa:read(1, .01)
 ---
 - null
@@ -421,19 +420,19 @@
 ---
 - true
 ...
-sa:readline({'\\n'}, 1)
+sa:read('\\n', 1)
 ---
 - Hello, world\n
 ...
-sa:readline(1, {'ine'}, 1)
+sa:read({ chunk = 1, delimiter = 'ine'}, 1)
 ---
 - n
 ...
-sa:readline({'ine'}, 1)
+sa:read('ine', 1)
 ---
 - ew line
 ...
-sa:readline({'ine'}, 0.1)
+sa:read('ine', 0.1)
 ---
 - null
 ...
@@ -441,7 +440,7 @@
 ---
 - true
 ...
-sa:readline({','}, 1)
+sa:read(',', 1)
 ---
 - Hello,
 ...
@@ -526,32 +525,17 @@
 - true
 ...
 sa = s:accept()
-=======
-lua sa:read('\n', 1)
->>>>>>> efafa811
----
-...
-<<<<<<< HEAD
+---
+...
 sa:nonblock(true)
-=======
-lua sa:read({chunk = 1, line = 'ine'}, 1)
->>>>>>> efafa811
----
-- true
-...
-<<<<<<< HEAD
+---
+- true
+...
 sa:send('Hello, world')
-=======
-lua sa:read('ine', 1)
->>>>>>> efafa811
----
-- true
-...
-<<<<<<< HEAD
+---
+- true
+...
 sc:recv()
-=======
-lua sa:read('ine', 0.1)
->>>>>>> efafa811
 ---
 - Hello, world
 ...
@@ -559,11 +543,7 @@
 ---
 - true
 ...
-<<<<<<< HEAD
 sa:close()
-=======
-lua sa:read(',', 1)
->>>>>>> efafa811
 ---
 - true
 ...
@@ -810,7 +790,7 @@
 ---
 - true
 ...
-header = s:readline(4000, { "\n\n", "\r\n\r\n" }, 1)
+header = s:read({chunk = 4000, delimiter = {"\n\n", "\r\n\r\n" }}, 1)
 ---
 ...
 string.match(header, "\r\n\r\n$") ~= nil
@@ -893,11 +873,7 @@
 ---
 - true
 ...
-<<<<<<< HEAD
 sc, e = socket.tcp_connect('unix/', path), errno()
-=======
-lua header = s:read({chunk = 4000, line = { '\n\n', '\r\n\r\n' }}, 1)
->>>>>>> efafa811
 ---
 ...
 sc ~= nil
@@ -1045,150 +1021,160 @@
 ...
 f = nil
 ---
-<<<<<<< HEAD
-=======
- - Connection timed out
-...
-lua path = '/tmp/tarantool-test-socket'
----
-...
-lua s = box.socket('PF_UNIX', 'SOCK_STREAM', 'ip')
----
-...
-lua s:setsockopt('SOL_SOCKET', 'SO_REUSEADDR', true)
----
- - true
-...
-lua s:error()
----
- - nil
-...
-lua s:bind('unix/', path)
----
- - true
-...
-lua s:error()
----
- - nil
-...
-lua s:listen(128)
----
- - true
-...
-lua f = box.fiber.wrap(function() for i=1,2 do s:readable() local sc = s:accept(); sc:write('ok!'); sc:shutdown(); sc:close() end end)
----
-...
-lua c = box.socket.tcp_connect('unix/', path)
----
-...
-lua c:error()
----
- - nil
-...
-lua x = c:read('!')
----
-...
-lua x, type(x), #x
----
- - ok!
- - string
- - 3
-...
-lua x = c:read('!')
----
-...
-lua c:error()
----
- - nil
-...
-lua x, type(x), #x
----
- - 
- - string
- - 0
-...
-lua x = c:read('!')
----
-...
-lua c:error()
----
- - nil
-...
-lua x, type(x), #x
----
- - 
- - string
- - 0
-...
-lua c:close()
----
- - true
-...
-lua c = box.socket.tcp_connect('unix/', path)
----
-...
-lua c:error()
----
- - nil
-...
-lua x = c:read(3)
----
-...
-lua c:error()
----
- - nil
-...
-lua x, type(x), #x
----
- - ok!
- - string
- - 3
-...
-lua x = c:read(1)
----
-...
-lua c:error()
----
- - nil
-...
-lua x, type(x), #x
----
- - 
- - string
- - 0
-...
-lua x = c:read(1)
----
-...
-lua c:error()
----
- - nil
-...
-lua x, type(x), #x
----
- - 
- - string
- - 0
-...
-lua x = c:sysread(1)
----
-...
-lua c:error()
----
- - nil
-...
-lua x, type(x), #x
----
- - 
- - string
- - 0
-...
-lua c:close()
----
- - true
-...
-lua s:close()
----
- - true
->>>>>>> efafa811
+...
+path = '/tmp/tarantool-test-socket'
+---
+...
+s = socket('PF_UNIX', 'SOCK_STREAM', 'ip')
+---
+...
+s:setsockopt('SOL_SOCKET', 'SO_REUSEADDR', true)
+---
+- true
+...
+s:error()
+---
+- null
+...
+s:bind('unix/', path)
+---
+- true
+...
+s:error()
+---
+- null
+...
+s:listen(128)
+---
+- true
+...
+--# setopt delimiter ';'
+f = fiber.create(function()
+    for i=1,2 do
+        s:readable()
+        local sc = s:accept()
+        sc:write('ok!')
+        sc:shutdown()
+        sc:close()
+    end
+end);
+---
+...
+--# setopt delimiter ''
+c = socket.tcp_connect('unix/', path)
+---
+...
+c:error()
+---
+- null
+...
+x = c:read('!')
+---
+...
+x, type(x), #x
+---
+- ok!
+- string
+- 3
+...
+x = c:read('!')
+---
+...
+c:error()
+---
+- null
+...
+x, type(x), #x
+---
+- 
+- string
+- 0
+...
+x = c:read('!')
+---
+...
+c:error()
+---
+- null
+...
+x, type(x), #x
+---
+- 
+- string
+- 0
+...
+c:close()
+---
+- true
+...
+c = socket.tcp_connect('unix/', path)
+---
+...
+c:error()
+---
+- null
+...
+x = c:read(3)
+---
+...
+c:error()
+---
+- null
+...
+x, type(x), #x
+---
+- ok!
+- string
+- 3
+...
+x = c:read(1)
+---
+...
+c:error()
+---
+- null
+...
+x, type(x), #x
+---
+- 
+- string
+- 0
+...
+x = c:read(1)
+---
+...
+c:error()
+---
+- null
+...
+x, type(x), #x
+---
+- 
+- string
+- 0
+...
+x = c:sysread(1)
+---
+...
+c:error()
+---
+- null
+...
+x, type(x), #x
+---
+- 
+- string
+- 0
+...
+c:close()
+---
+- true
+...
+s:close()
+---
+- true
+...
+os.remove(path)
+---
+- true
 ...